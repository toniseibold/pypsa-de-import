--- conflicted
+++ resolved
@@ -2,11 +2,8 @@
 #
 # SPDX-License-Identifier: MIT
 
-<<<<<<< HEAD
 from shutil import unpack_archive
 
-=======
->>>>>>> 98e58f05
 from snakemake.remote.HTTP import RemoteProvider as HTTPRemoteProvider
 
 HTTP = HTTPRemoteProvider()
