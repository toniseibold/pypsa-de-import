# SPDX-FileCopyrightText: : 2017-2023 The PyPSA-Eur Authors
#
# SPDX-License-Identifier: MIT

from snakemake.utils import min_version

include: "submodules/pypsa-eur/rules/common.smk"

import yaml, sys

sys.path.append("workflow/submodules/pypsa-eur/scripts")

from _helpers import path_provider, get_scenarios, get_rdir

min_version("8.5")

configfile: "workflow/submodules/pypsa-eur/config/config.default.yaml"
configfile: "config/config.yaml"
configfile: "config/config.personal.yaml"

run = config["run"]
scenarios = get_scenarios(run) # global variable
RDIR = get_rdir(run)

logs = path_provider("logs/", RDIR, run["shared_resources"])
benchmarks = path_provider("benchmarks/", RDIR, run["shared_resources"])
resources = path_provider("resources/", RDIR, run["shared_resources"])

RESULTS = "results/" + RDIR

envvars:
    "IIASA_USERNAME",
    "IIASA_PASSWORD"

wildcard_constraints:
    simpl="[a-zA-Z0-9]*",
    clusters="[0-9]+(m|c)?|all",
    ll="(v|c)([0-9\.]+|opt)",
    opts="[-+a-zA-Z0-9\.]*",
    sector_opts="[-+a-zA-Z0-9\.\s]*",
    planning_horizons="[0-9]*",
    year="[0-9]*",

module pypsaeur:
    snakefile:
        "submodules/pypsa-eur/Snakefile"
    config:
        config


use rule * from pypsaeur


from pathlib import Path

data_dir = Path("workflow/submodules/pypsa-eur/data")
rule get_data:
    output:
        [
            str(Path("data") / p.relative_to(data_dir))
            for p in data_dir.rglob("*")
            if p.is_file()
        ],
    shell:
        """
        mkdir -p data
        cp -nR {data_dir}/. data/
        """


rule clean:
    message: "Remove all build results but keep downloaded data."
    run:
         import shutil

         shutil.rmtree("resources")
         shutil.rmtree("results")
         print("Data downloaded to data/ has not been cleaned.")


rule retrieve_ariadne_database:
    params:
        leitmodelle=config_provider("iiasa_database", "leitmodelle"),
        scenarios=config_provider("iiasa_database", "scenarios"),
        iiasa_usr=os.environ["IIASA_USERNAME"],
        iiasa_pwd=os.environ["IIASA_PASSWORD"]
    output:
        data=resources("ariadne_database.csv"),
    log:
        "logs/retrieve_ariadne_database.log"
    resources:
        mem_mb=1000
    script:
        "scripts/retrieve_ariadne_database.py"


#if config["enable"]["retrieve"] and config["enable"].get("retrieve_cost_data", True):
#
#    use rule retrieve_cost_data from pypsaeur with:
#        output:
#            resources("costs_{year}-original.csv"),

def input_profile_offwind(w):
    return {
        f"profile_{tech}": resources(f"profile_{tech}.nc")
        for tech in ["offwind-ac", "offwind-dc"]
        if (tech in config["electricity"]["renewable_carriers"])
    }

use rule prepare_sector_network from pypsaeur with:
    input:
        unpack(input_profile_offwind),
        **{k: v for k, v in rules.prepare_sector_network.input.items() if k != "costs"},
	    costs=resources("modified-costs_{planning_horizons}.csv"),

rule modify_cost_data:
    input:
        costs=resources("costs_{planning_horizons}.csv"),
        modifications=lambda w: (
            "ariadne-data/costs_2019-modifications.csv"
            if w.planning_horizons == "2020" and config["energy"]["energy_totals_year"] == 2019
            else "ariadne-data/costs_{planning_horizons}-modifications.csv")
    output:
        resources("modified-costs_{planning_horizons}.csv"),
    resources:
        mem_mb=1000
    script:
        "scripts/modify_cost_data.py"


rule modify_prenetwork:
    params:
        enable_kernnetz=config_provider("wasserstoff_kernnetz", "enable"),
        costs=config_provider("costs"),
        max_hours=config_provider("electricity", "max_hours"),
        length_factor=config_provider("lines", "length_factor"),
        scenario=config_provider("iiasa_database", "reference_scenario"),
        technology_occurrence=config_provider("first_technology_occurrence"),
        fossil_boiler_ban=config_provider("new_decentral_fossil_boiler_ban"),
        coal_ban=config_provider("coal_generation_ban"),
        nuclear_ban=config_provider("nuclear_generation_ban"),
        planning_horizons=config_provider("scenario", "planning_horizons"),
        H2_transmission_efficiency=config_provider("sector", "transmission_efficiency", "H2 pipeline"),
        H2_retrofit=config_provider("sector", "H2_retrofit"),
        H2_retrofit_capacity_per_CH4=config_provider("sector", "H2_retrofit_capacity_per_CH4"),
    input:
        network=RESULTS
        + "prenetworks-brownfield/elec_s{simpl}_{clusters}_l{ll}_{opts}_{sector_opts}_{planning_horizons}.nc",
        wkn=resources("wasserstoff_kernnetz_elec_s{simpl}_{clusters}.csv") if config_provider("wasserstoff_kernnetz", "enable") else [],
        costs=resources("modified-costs_{planning_horizons}.csv"),
    output:
        network=RESULTS
        + "prenetworks-final/elec_s{simpl}_{clusters}_l{ll}_{opts}_{sector_opts}_{planning_horizons}.nc"
    resources:
        mem_mb=1000
    script:
        "scripts/modify_prenetwork.py"


use rule solve_sector_network_myopic from pypsaeur with:
    params:
        **{k: v for k, v in rules.solve_sector_network_myopic.params.items() if k != "custom_extra_functionality"},
        custom_extra_functionality=os.path.join(os.path.dirname(workflow.snakefile), "scripts/additional_functionality.py"),
    input:
        **{k: v for k, v in rules.solve_sector_network_myopic.input.items() if k != "network"},
        network=RESULTS
        + "prenetworks-final/elec_s{simpl}_{clusters}_l{ll}_{opts}_{sector_opts}_{planning_horizons}.nc",
        co2_totals_name=resources("co2_totals.csv"),


rule modify_existing_heating:
    params:
        iiasa_reference_scenario=config_provider("iiasa_database", "reference_scenario"),
    input:
        ariadne=resources("ariadne_database.csv"),
        existing_heating="data/existing_infrastructure/existing_heating_raw.csv",
    output:
        existing_heating=resources("existing_heating.csv"),
    resources:
        mem_mb=1000
    script:
        "scripts/modify_existing_heating.py"

use rule build_existing_heating_distribution from pypsaeur with:
    input:
        **{k: v for k, v in rules.build_existing_heating_distribution.input.items() if k != "existing_heating"},
        existing_heating=resources("existing_heating.csv"),


rule modify_energy_totals:
    input:
        ariadne=resources("ariadne_database.csv"),
        energy_totals=resources("energy_totals.csv"),
    output:
        energy_totals=resources("energy_totals-modified.csv"),
    resources:
        mem_mb=1000
    script:
        "scripts/modify_energy_totals.py"


use rule build_population_weighted_energy_totals from pypsaeur with:
    input:
        **{k: v for k, v in rules.build_population_weighted_energy_totals.input.items() if k != "energy_totals"},
        energy_totals=resources("energy_totals-modified.csv"),


rule build_wasserstoff_kernnetz:
    params:
        reload_locations=config_provider("wasserstoff_kernnetz", "reload_locations"),
    input:
        wasserstoff_kernnetz_1=storage(
            "https://fnb-gas.de/wp-content/uploads/2023/11/2023_11_15_Anlage2_Leitungsmeldungen_weiterer_potenzieller_Wasserstoffnetzbetreiber_Veroeffentlichung_final.xlsx",
            keep_local=True,
        ),
        wasserstoff_kernnetz_2=storage(
            "https://fnb-gas.de/wp-content/uploads/2023/11/2023_11_15_Anlage3_FNB_Massnahmenliste_Veroeffentlichung_final.xlsx",
            keep_local=True,
        ),
        gadm=storage(
            "https://geodata.ucdavis.edu/gadm/gadm4.1/json/gadm41_DEU_1.json.zip",
            keep_local=True,
        ),
        locations="ariadne-data/wasserstoff_kernnetz/locations_wasserstoff_kernnetz.csv",
    output:
        cleaned_wasserstoff_kernnetz=resources("wasserstoff_kernnetz.csv"),
    script:
        "scripts/build_wasserstoff_kernnetz.py"


rule cluster_wasserstoff_kernnetz:
    params:
        kernnetz = config_provider("wasserstoff_kernnetz")
    input:
        cleaned_h2_network=resources("wasserstoff_kernnetz.csv"),
        regions_onshore=resources("regions_onshore_elec_s{simpl}_{clusters}.geojson"),
        regions_offshore=resources("regions_offshore_elec_s{simpl}_{clusters}.geojson"),
    output:
        clustered_h2_network=resources("wasserstoff_kernnetz_elec_s{simpl}_{clusters}.csv"),
    script:
        "scripts/cluster_wasserstoff_kernnetz.py"

rule build_scenarios:
    params:
<<<<<<< HEAD
        scenario_name=config_provider("run", "name"),
=======
        iiasa_scenario=config["iiasa_database"]["reference_scenario"],
        scenario_name=config["run"]["name"],
        years=config["scenario"]["planning_horizons"],
>>>>>>> 9974037d
    input:
        ariadne_database=resources("ariadne_database.csv"),
        scenario_yaml="config/scenarios.manual.yaml",
    output:
        scenario_yaml=config["run"]["scenarios"]["file"],
    log:
        "logs/build_scenarios.log"
    script:
        "scripts/build_scenarios.py"

rule check_sector_ratios:
    input:
        network=RESULTS + "postnetworks/elec_s{simpl}_{clusters}_l{ll}_{opts}_{sector_opts}_{planning_horizons}.nc",
    log:
        "logs/check_sector_ratios.log"
    script:
        "scripts/check_sector_ratios.py"<|MERGE_RESOLUTION|>--- conflicted
+++ resolved
@@ -242,13 +242,7 @@
 
 rule build_scenarios:
     params:
-<<<<<<< HEAD
         scenario_name=config_provider("run", "name"),
-=======
-        iiasa_scenario=config["iiasa_database"]["reference_scenario"],
-        scenario_name=config["run"]["name"],
-        years=config["scenario"]["planning_horizons"],
->>>>>>> 9974037d
     input:
         ariadne_database=resources("ariadne_database.csv"),
         scenario_yaml="config/scenarios.manual.yaml",
