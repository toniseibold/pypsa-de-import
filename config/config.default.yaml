# SPDX-FileCopyrightText: : 2017-2023 The PyPSA-Eur Authors
#
# SPDX-License-Identifier: CC0-1.0

# docs in https://pypsa-eur.readthedocs.io/en/latest/configuration.html#top-level-configuration
version: 0.8.0
tutorial: false

logging:
  level: INFO
  format: '%(levelname)s:%(name)s:%(message)s'

# docs in https://pypsa-eur.readthedocs.io/en/latest/configuration.html#run
run:
  name: ""
  disable_progressbar: false
  shared_resources: false
  shared_cutouts: true

# docs in https://pypsa-eur.readthedocs.io/en/latest/configuration.html#foresight
foresight: overnight

# docs in https://pypsa-eur.readthedocs.io/en/latest/configuration.html#scenario
# Wildcard docs in https://pypsa-eur.readthedocs.io/en/latest/wildcards.html
scenario:
  weather_year: [''] # for backwards compatibility
  simpl:
  - ''
  ll:
  - v1.5
  clusters:
  - 37
  - 128
  - 256
  - 512
  - 1024
  opts:
  - ''
  sector_opts:
  - Co2L0-3H-T-H-B-I-A-solar+p3-dist1
  planning_horizons:
  # - 2020
  # - 2030
  # - 2040
  - 2050

# docs in https://pypsa-eur.readthedocs.io/en/latest/configuration.html#countries
countries: ['AL', 'AT', 'BA', 'BE', 'BG', 'CH', 'CZ', 'DE', 'DK', 'EE', 'ES', 'FI', 'FR', 'GB', 'GR', 'HR', 'HU', 'IE', 'IT', 'LT', 'LU', 'LV', 'ME', 'MK', 'NL', 'NO', 'PL', 'PT', 'RO', 'RS', 'SE', 'SI', 'SK']

# docs in https://pypsa-eur.readthedocs.io/en/latest/configuration.html#snapshots
snapshots:
  start: "2013-01-01"
  end: "2014-01-01"
  inclusive: 'left'

# docs in https://pypsa-eur.readthedocs.io/en/latest/configuration.html#enable
enable:
  retrieve: auto
  prepare_links_p_nom: false
  retrieve_databundle: true
  retrieve_sector_databundle: true
  retrieve_cost_data: true
  build_cutout: false
  retrieve_cutout: true
  retrieve_opsd_load_data: true
  retrieve_artificial_load_data: false
  build_natura_raster: false
  retrieve_natura_raster: true
  custom_busmap: false
  drop_leap_days: true

# docs in https://pypsa-eur.readthedocs.io/en/latest/configuration.html#co2-budget
co2_budget:
  2020: 0.701
  2025: 0.524
  2030: 0.297
  2035: 0.150
  2040: 0.071
  2045: 0.032
  2050: 0.000

# docs in https://pypsa-eur.readthedocs.io/en/latest/configuration.html#electricity
electricity:
  voltages: [220., 300., 380.]
  gaslimit: false
  co2limit: 7.75e+7
  co2base: 1.487e+9
  agg_p_nom_limits: data/agg_p_nom_minmax.csv

  operational_reserve:
    activate: false
    epsilon_load: 0.02
    epsilon_vres: 0.02
    contingency: 4000

  max_hours:
    battery: 6
    H2: 168

  extendable_carriers:
    Generator: [solar, onwind, offwind-ac, offwind-dc, OCGT]
    StorageUnit: [] # battery, H2
    Store: [battery, H2]
    Link: [] # H2 pipeline

  powerplants_filter: (DateOut >= 2022 or DateOut != DateOut)
  custom_powerplants: false

  conventional_carriers: [nuclear, oil, OCGT, CCGT, coal, lignite, geothermal, biomass]
  renewable_carriers: [solar, onwind, offwind-ac, offwind-dc, hydro]

  estimate_renewable_capacities:
    enable: true
    from_opsd: true
    year: 2020
    expansion_limit: false
    technology_mapping:
      Offshore: [offwind-ac, offwind-dc]
      Onshore: [onwind]
      PV: [solar]

# docs in https://pypsa-eur.readthedocs.io/en/latest/configuration.html#atlite
atlite:
  default_cutout: europe-2013-era5
  nprocesses: 4
  show_progress: false
  cutouts:
    # use 'base' to determine geographical bounds and time span from config
    # base:
      # module: era5
    europe-2013-era5:
      module: era5 # in priority order
      x: [-12., 35.]
      y: [33., 72]
      dx: 0.3
      dy: 0.3
      time: ['2013', '2013']
    europe-2013-sarah:
      module: [sarah, era5] # in priority order
      x: [-12., 45.]
      y: [33., 65]
      dx: 0.2
      dy: 0.2
      time: ['2013', '2013']
      sarah_interpolate: false
      sarah_dir:
      features: [influx, temperature]

# docs in https://pypsa-eur.readthedocs.io/en/latest/configuration.html#renewable
renewable:
  onwind:
    cutout: europe-2013-era5
    resource:
      method: wind
      turbine: Vestas_V112_3MW
    capacity_per_sqkm: 3
    # correction_factor: 0.93
    corine:
      grid_codes: [12, 13, 14, 15, 16, 17, 18, 19, 20, 21, 22, 23, 24, 25, 26, 27, 28, 29, 31, 32]
      distance: 1000
      distance_grid_codes: [1, 2, 3, 4, 5, 6]
    natura: true
    excluder_resolution: 100
    potential: simple # or conservative
    clip_p_max_pu: 1.e-2
  offwind-ac:
    cutout: europe-2013-era5
    resource:
      method: wind
      turbine: NREL_ReferenceTurbine_5MW_offshore
    capacity_per_sqkm: 2
    correction_factor: 0.8855
    corine: [44, 255]
    natura: true
    ship_threshold: 400
    max_depth: 50
    max_shore_distance: 30000
    excluder_resolution: 200
    potential: simple # or conservative
    clip_p_max_pu: 1.e-2
  offwind-dc:
    cutout: europe-2013-era5
    resource:
      method: wind
      turbine: NREL_ReferenceTurbine_5MW_offshore
    capacity_per_sqkm: 2
    correction_factor: 0.8855
    corine: [44, 255]
    natura: true
    ship_threshold: 400
    max_depth: 50
    min_shore_distance: 30000
    excluder_resolution: 200
    potential: simple # or conservative
    clip_p_max_pu: 1.e-2
  solar:
    cutout: europe-2013-sarah
    resource:
      method: pv
      panel: CSi
      orientation:
        slope: 35.
        azimuth: 180.
    capacity_per_sqkm: 1.7
    # correction_factor: 0.854337
    corine: [1, 2, 3, 4, 5, 6, 7, 8, 9, 10, 11, 12, 13, 14, 15, 16, 17, 18, 19, 20, 26, 31, 32]
    natura: true
    excluder_resolution: 100
    potential: simple # or conservative
    clip_p_max_pu: 1.e-2
  hydro:
    cutout: europe-2013-era5
    carriers: [ror, PHS, hydro]
    PHS_max_hours: 6
    hydro_max_hours: "energy_capacity_totals_by_country" # one of energy_capacity_totals_by_country, estimate_by_large_installations or a float
    clip_min_inflow: 1.0
    eia_norm_year: 2013
    eia_correct_by_capacity: false
    eia_approximate_missing: false

# docs in https://pypsa-eur.readthedocs.io/en/latest/configuration.html#conventional
conventional:
  nuclear:
    p_max_pu: "data/nuclear_p_max_pu.csv" # float of file name

# docs in https://pypsa-eur.readthedocs.io/en/latest/configuration.html#lines
lines:
  types:
    220.: "Al/St 240/40 2-bundle 220.0"
    300.: "Al/St 240/40 3-bundle 300.0"
    380.: "Al/St 240/40 4-bundle 380.0"
  s_max_pu: 0.7
  s_nom_max: .inf
  max_extension: .inf
  length_factor: 1.25
  under_construction: 'zero' # 'zero': set capacity to zero, 'remove': remove, 'keep': with full capacity

# docs in https://pypsa-eur.readthedocs.io/en/latest/configuration.html#links
links:
  p_max_pu: 1.0
  p_nom_max: .inf
  max_extension: .inf
  include_tyndp: true
  under_construction: 'zero' # 'zero': set capacity to zero, 'remove': remove, 'keep': with full capacity

# docs in https://pypsa-eur.readthedocs.io/en/latest/configuration.html#transformers
transformers:
  x: 0.1
  s_nom: 2000.
  type: ''

# docs in https://pypsa-eur.readthedocs.io/en/latest/configuration.html#load
load:
  power_statistics: true
  interpolate_limit: 3
  time_shift_for_large_gaps: 1w
  manual_adjustments: true # false
  scaling_factor: 1.0
  fixed_year: false # false or year (e.g. 2013)

# docs
# TODO: PyPSA-Eur merge issue in prepare_sector_network.py
# regulate what components with which carriers are kept from PyPSA-Eur;
# some technologies are removed because they are implemented differently
# (e.g. battery or H2 storage) or have different year-dependent costs
# in PyPSA-Eur-Sec
pypsa_eur:
  Bus:
  - AC
  Link:
  - DC
  Generator:
  - onwind
  - offwind-ac
  - offwind-dc
  - solar
  - ror
  StorageUnit:
  - PHS
  - hydro
  Store: []

# docs in https://pypsa-eur.readthedocs.io/en/latest/configuration.html#energy
energy:
  energy_totals_year: 2011
  base_emissions_year: 1990
  eurostat_report_year: 2016
  emissions: CO2

# docs in https://pypsa-eur.readthedocs.io/en/latest/configuration.html#biomass
biomass:
  year: 2030
  scenario: ENS_Med
  classes:
    solid biomass:
    - Agricultural waste
    - Fuelwood residues
    - Secondary Forestry residues - woodchips
    - Sawdust
    - Residues from landscape care
    - Municipal waste
    not included:
    - Sugar from sugar beet
    - Rape seed
    - "Sunflower, soya seed "
    - Bioethanol barley, wheat, grain maize, oats, other cereals and rye
    - Miscanthus, switchgrass, RCG
    - Willow
    - Poplar
    - FuelwoodRW
    - C&P_RW
    biogas:
    - Manure solid, liquid
    - Sludge

# docs in https://pypsa-eur.readthedocs.io/en/latest/configuration.html#solar-thermal
solar_thermal:
  clearsky_model: simple  # should be "simple" or "enhanced"?
  orientation:
    slope: 45.
    azimuth: 180.

# docs in https://pypsa-eur.readthedocs.io/en/latest/configuration.html#existing-capacities
existing_capacities:
  grouping_years_power: [1980, 1985, 1990, 1995, 2000, 2005, 2010, 2015, 2020, 2025, 2030]
  grouping_years_heat: [1980, 1985, 1990, 1995, 2000, 2005, 2010, 2015, 2019] # these should not extend 2020
  threshold_capacity: 10
  conventional_carriers:
  - lignite
  - coal
  - oil
  - uranium

# docs in https://pypsa-eur.readthedocs.io/en/latest/configuration.html#sector
sector:
  district_heating:
    potential: 0.6
    progress:
      2020: 0.0
      2030: 0.3
      2040: 0.6
      2050: 1.0
    district_heating_loss: 0.15
  cluster_heat_buses: false
  bev_dsm_restriction_value: 0.75
  bev_dsm_restriction_time: 7
  transport_heating_deadband_upper: 20.
  transport_heating_deadband_lower: 15.
  ICE_lower_degree_factor: 0.375
  ICE_upper_degree_factor: 1.6
  EV_lower_degree_factor: 0.98
  EV_upper_degree_factor: 0.63
  bev_dsm: true
  bev_availability: 0.5
  bev_energy: 0.05
  bev_charge_efficiency: 0.9
  bev_plug_to_wheel_efficiency: 0.2
  bev_charge_rate: 0.011
  bev_avail_max: 0.95
  bev_avail_mean: 0.8
  v2g: true
  land_transport_fuel_cell_share:
    2020: 0
    2030: 0.05
    2040: 0.1
    2050: 0.15
  land_transport_electric_share:
    2020: 0
    2030: 0.25
    2040: 0.6
    2050: 0.85
  land_transport_ice_share:
    2020: 1
    2030: 0.7
    2040: 0.3
    2050: 0
  transport_fuel_cell_efficiency: 0.5
  transport_internal_combustion_efficiency: 0.3
  agriculture_machinery_electric_share: 0
  agriculture_machinery_oil_share: 1
  agriculture_machinery_fuel_efficiency: 0.7
  agriculture_machinery_electric_efficiency: 0.3
  MWh_MeOH_per_MWh_H2: 0.8787
  MWh_MeOH_per_tCO2: 4.0321
  MWh_MeOH_per_MWh_e: 3.6907
  shipping_hydrogen_liquefaction: false
  shipping_hydrogen_share:
    2020: 0
    2030: 0
    2040: 0
    2050: 0
  shipping_methanol_share:
    2020: 0
    2030: 0.3
    2040: 0.7
    2050: 1
  shipping_oil_share:
    2020: 1
    2030: 0.7
    2040: 0.3
    2050: 0
  shipping_methanol_efficiency: 0.46
  shipping_oil_efficiency: 0.40
  aviation_demand_factor: 1.
  HVC_demand_factor: 1.
  time_dep_hp_cop: true
  heat_pump_sink_T: 55.
  reduce_space_heat_exogenously: true
  reduce_space_heat_exogenously_factor:
    2020: 0.10  # this results in a space heat demand reduction of 10%
    2025: 0.09  # first heat demand increases compared to 2020 because of larger floor area per capita
    2030: 0.09
    2035: 0.11
    2040: 0.16
    2045: 0.21
    2050: 0.29
  retrofitting:
    retro_endogen: false
    cost_factor: 1.0
    interest_rate: 0.04
    annualise_cost: true
    tax_weighting: false
    construction_index: true
  tes: true
  tes_tau:
    decentral: 3
    central: 180
  boilers: true
  oil_boilers: false
  biomass_boiler: true
  chp: true
  micro_chp: false
  solar_thermal: true
  solar_cf_correction: 0.788457  # =  >>> 1/1.2683
  marginal_cost_storage: 0. #1e-4
  methanation: true
  helmeth: false
  coal_cc: false
  dac: true
  co2_vent: false
  allam_cycle: false
  hydrogen_fuel_cell: true
  hydrogen_turbine: false
  SMR: true
  regional_co2_sequestration_potential:
    enable: false
    attribute: 'conservative estimate Mt'
    include_onshore: false
    min_size: 3
    max_size: 25
    years_of_storage: 25
  co2_sequestration_potential: 200
  co2_sequestration_cost: 10
  co2_spatial: false
  co2network: false
  cc_fraction: 0.9
  hydrogen_underground_storage: true
  hydrogen_underground_storage_locations:
    # - onshore  # more than 50 km from sea
  - nearshore    # within 50 km of sea
    # - offshore
  ammonia: false
  min_part_load_fischer_tropsch: 0.9
  min_part_load_methanolisation: 0.5
  use_fischer_tropsch_waste_heat: true
  use_fuel_cell_waste_heat: true
  use_electrolysis_waste_heat: false
  electricity_distribution_grid: true
  electricity_distribution_grid_cost_factor: 1.0
  electricity_grid_connection: true
  H2_network: true
  gas_network: false
  H2_retrofit: false
  H2_retrofit_capacity_per_CH4: 0.6
  gas_network_connectivity_upgrade: 1
  gas_distribution_grid: true
  gas_distribution_grid_cost_factor: 1.0
  biomass_spatial: false
  biomass_transport: false
  conventional_generation:
    OCGT: gas
  biomass_to_liquid: false
  biosng: false

# docs in https://pypsa-eur.readthedocs.io/en/latest/configuration.html#industry
industry:
  St_primary_fraction:
    2020: 0.6
    2025: 0.55
    2030: 0.5
    2035: 0.45
    2040: 0.4
    2045: 0.35
    2050: 0.3
  DRI_fraction:
    2020: 0
    2025: 0
    2030: 0.05
    2035: 0.2
    2040: 0.4
    2045: 0.7
    2050: 1
  H2_DRI: 1.7
  elec_DRI: 0.322
  Al_primary_fraction:
    2020: 0.4
    2025: 0.375
    2030: 0.35
    2035: 0.325
    2040: 0.3
    2045: 0.25
    2050: 0.2
  MWh_NH3_per_tNH3: 5.166
  MWh_CH4_per_tNH3_SMR: 10.8
  MWh_elec_per_tNH3_SMR: 0.7
  MWh_H2_per_tNH3_electrolysis: 6.5
  MWh_elec_per_tNH3_electrolysis: 1.17
  MWh_NH3_per_MWh_H2_cracker: 1.46 # https://github.com/euronion/trace/blob/44a5ff8401762edbef80eff9cfe5a47c8d3c8be4/data/efficiencies.csv
  NH3_process_emissions: 24.5
  petrochemical_process_emissions: 25.5
  HVC_primary_fraction: 1.
  HVC_mechanical_recycling_fraction: 0.
  HVC_chemical_recycling_fraction: 0.
  HVC_production_today: 52.
  MWh_elec_per_tHVC_mechanical_recycling: 0.547
  MWh_elec_per_tHVC_chemical_recycling: 6.9
  chlorine_production_today: 9.58
  MWh_elec_per_tCl: 3.6
  MWh_H2_per_tCl: -0.9372
  methanol_production_today: 1.5
  MWh_elec_per_tMeOH: 0.167
  MWh_CH4_per_tMeOH: 10.25
  hotmaps_locate_missing: false
  reference_year: 2015

# docs in https://pypsa-eur.readthedocs.io/en/latest/configuration.html#costs
costs:
  year: 2030
  version: v0.6.0
  rooftop_share: 0.14  # based on the potentials, assuming  (0.1 kW/m2 and 10 m2/person)
  fill_values:
    FOM: 0
    VOM: 0
    efficiency: 1
    fuel: 0
    investment: 0
    lifetime: 25
    "CO2 intensity": 0
    "discount rate": 0.07
  # Marginal and capital costs can be overwritten
  # capital_cost:
  #   onwind: 500
  marginal_cost:
    solar: 0.01
    onwind: 0.015
    offwind: 0.015
    hydro: 0.
    H2: 0.
    electrolysis: 0.
    fuel cell: 0.
    battery: 0.
    battery inverter: 0.
  emission_prices:
    co2: 0.

# docs in https://pypsa-eur.readthedocs.io/en/latest/configuration.html#clustering
clustering:
  simplify_network:
    to_substations: false
    algorithm: kmeans # choose from: [hac, kmeans]
    feature: solar+onwind-time
    exclude_carriers: []
    remove_stubs: true
    remove_stubs_across_borders: true
  cluster_network:
    algorithm: kmeans
    feature: solar+onwind-time
    exclude_carriers: []
  aggregation_strategies:
    generators:
      p_nom_max: sum
      p_nom_min: sum
      p_min_pu: mean
      marginal_cost: mean
      committable: any
      ramp_limit_up: max
      ramp_limit_down: max
      efficiency: mean

# docs in https://pypsa-eur.readthedocs.io/en/latest/configuration.html#solving
solving:
  #tmpdir: "path/to/tmp"
  options:
    clip_p_max_pu: 1.e-2
    load_shedding: false
    transmission_losses: 0
    noisy_costs: true
    skip_iterations: true
    track_iterations: false
    min_iterations: 4
    max_iterations: 6
    seed: 123

  solver:
    name: gurobi
    options: gurobi-default

  solver_options:
    highs-default:
      # refer to https://ergo-code.github.io/HiGHS/options/definitions.html#solver
      threads: 4
      solver: "ipm"
      run_crossover: "off"
      small_matrix_value: 1e-6
      large_matrix_value: 1e9
      primal_feasibility_tolerance: 1e-5
      dual_feasibility_tolerance: 1e-5
      ipm_optimality_tolerance: 1e-4
      parallel: "on"
      random_seed: 123
    gurobi-default:
      threads: 4
      method: 2 # barrier
      crossover: 0
      BarConvTol: 1.e-6
      Seed: 123
      AggFill: 0
      PreDual: 0
      GURO_PAR_BARDENSETHRESH: 200
      seed: 10              # Consistent seed for all plattforms
    gurobi-numeric-focus:
      name: gurobi
      NumericFocus: 3       # Favour numeric stability over speed
      method: 2             # barrier
      crossover: 0          # do not use crossover
      BarHomogeneous: 1     # Use homogeneous barrier if standard does not converge
      BarConvTol: 1.e-5
      FeasibilityTol: 1.e-4
      OptimalityTol: 1.e-4
      ObjScale: -0.5
      threads: 8
      Seed: 123
    gurobi-fallback:        # Use gurobi defaults
      name: gurobi
      crossover: 0
      method: 2             # barrier
      BarHomogeneous: 1     # Use homogeneous barrier if standard does not converge
      BarConvTol: 1.e-5
      FeasibilityTol: 1.e-5
      OptimalityTol: 1.e-5
      Seed: 123
      threads: 8
    cplex-default:
      threads: 4
      lpmethod: 4 # barrier
      solutiontype: 2 # non basic solution, ie no crossover
      barrier.convergetol: 1.e-5
      feasopt.tolerance: 1.e-6
    cbc-default: {} # Used in CI
    glpk-default: {} # Used in CI

  mem: 30000 #memory in MB; 20 GB enough for 50+B+I+H2; 100 GB for 181+B+I+H2

<<<<<<< HEAD

operations:
  rolling_horizon:
    window: 10 # days
    overlap: 8 # days
  bidding_prices: # EUR/MW
    H2 Electrolysis: -10
    H2 Fuel Cell: 200
    urban central water tanks charger: -10
    urban central water tanks discharger: 10
    hydro: 70
    solid biomass: 150
    biogas: 100
  co2_price: 500 # EUR/t
  co2_sequestation_limit: 200 # Mt/a

=======
# docs in https://pypsa-eur.readthedocs.io/en/latest/configuration.html#plotting
>>>>>>> 799f4f37
plotting:
  map:
    boundaries: [-11, 30, 34, 71]
    color_geomap:
      ocean: white
      land: white
  eu_node_location:
    x: -5.5
    y: 46.
  costs_max: 1000
  costs_threshold: 1
  energy_max: 20000
  energy_min: -20000
  energy_threshold: 50.

  nice_names:
    OCGT: "Open-Cycle Gas"
    CCGT: "Combined-Cycle Gas"
    offwind-ac: "Offshore Wind (AC)"
    offwind-dc: "Offshore Wind (DC)"
    onwind: "Onshore Wind"
    solar: "Solar"
    PHS: "Pumped Hydro Storage"
    hydro: "Reservoir & Dam"
    battery: "Battery Storage"
    H2: "Hydrogen Storage"
    lines: "Transmission Lines"
    ror: "Run of River"

  tech_colors:
    # wind
    onwind: "#235ebc"
    onshore wind: "#235ebc"
    offwind: "#6895dd"
    offshore wind: "#6895dd"
    offwind-ac: "#6895dd"
    offshore wind (AC): "#6895dd"
    offshore wind ac: "#6895dd"
    offwind-dc: "#74c6f2"
    offshore wind (DC): "#74c6f2"
    offshore wind dc: "#74c6f2"
    # water
    hydro: '#298c81'
    hydro reservoir: '#298c81'
    ror: '#3dbfb0'
    run of river: '#3dbfb0'
    hydroelectricity: '#298c81'
    PHS: '#51dbcc'
    hydro+PHS: "#08ad97"
    wave: '#a7d4cf'
    # solar
    solar: "#f9d002"
    solar PV: "#f9d002"
    solar thermal: '#ffbf2b'
    residential rural solar thermal: '#f1c069'
    services rural solar thermal: '#eabf61'
    residential urban decentral solar thermal: '#e5bc5a'
    services urban decentral solar thermal: '#dfb953'
    urban central solar thermal: '#d7b24c'
    solar rooftop: '#ffea80'
    # gas
    OCGT: '#e0986c'
    OCGT marginal: '#e0986c'
    OCGT-heat: '#e0986c'
    gas boiler: '#db6a25'
    gas boilers: '#db6a25'
    gas boiler marginal: '#db6a25'
    residential rural gas boiler: '#d4722e'
    residential urban decentral gas boiler: '#cb7a36'
    services rural gas boiler: '#c4813f'
    services urban decentral gas boiler: '#ba8947'
    urban central gas boiler: '#b0904f'
    gas: '#e05b09'
    fossil gas: '#e05b09'
    natural gas: '#e05b09'
    biogas to gas: '#e36311'
    CCGT: '#a85522'
    CCGT marginal: '#a85522'
    allam: '#B98F76'
    gas for industry co2 to atmosphere: '#692e0a'
    gas for industry co2 to stored: '#8a3400'
    gas for industry: '#853403'
    gas for industry CC: '#692e0a'
    gas pipeline: '#ebbca0'
    gas pipeline new: '#a87c62'
    # oil
    oil: '#c9c9c9'
    oil boiler: '#adadad'
    residential rural oil boiler: '#a9a9a9'
    services rural oil boiler: '#a5a5a5'
    residential urban decentral oil boiler: '#a1a1a1'
    urban central oil boiler: '#9d9d9d'
    services urban decentral oil boiler: '#999999'
    agriculture machinery oil: '#949494'
    shipping oil: "#808080"
    land transport oil: '#afafaf'
    # nuclear
    Nuclear: '#ff8c00'
    Nuclear marginal: '#ff8c00'
    nuclear: '#ff8c00'
    uranium: '#ff8c00'
    # coal
    Coal: '#545454'
    coal: '#545454'
    Coal marginal: '#545454'
    solid: '#545454'
    Lignite: '#826837'
    lignite: '#826837'
    Lignite marginal: '#826837'
    # biomass
    biogas: '#e3d37d'
    biomass: '#baa741'
    solid biomass: '#baa741'
    solid biomass transport: '#baa741'
    solid biomass for industry: '#7a6d26'
    solid biomass for industry CC: '#47411c'
    solid biomass for industry co2 from atmosphere: '#736412'
    solid biomass for industry co2 to stored: '#47411c'
    urban central solid biomass CHP: '#9d9042'
    urban central solid biomass CHP CC: '#6c5d28'
    biomass boiler: '#8A9A5B'
    residential rural biomass boiler: '#a1a066'
    residential urban decentral biomass boiler: '#b0b87b'
    services rural biomass boiler: '#c6cf98'
    services urban decentral biomass boiler: '#dde5b5'
    biomass to liquid: '#32CD32'
    BioSNG: '#123456'
    # power transmission
    lines: '#6c9459'
    transmission lines: '#6c9459'
    electricity distribution grid: '#97ad8c'
    low voltage: '#97ad8c'
    # electricity demand
    Electric load: '#110d63'
    electric demand: '#110d63'
    electricity: '#110d63'
    industry electricity: '#2d2a66'
    industry new electricity: '#2d2a66'
    agriculture electricity: '#494778'
    # battery + EVs
    battery: '#ace37f'
    battery storage: '#ace37f'
    battery charger: '#88a75b'
    battery discharger: '#5d4e29'
    home battery: '#80c944'
    home battery storage: '#80c944'
    home battery charger: '#5e8032'
    home battery discharger: '#3c5221'
    BEV charger: '#baf238'
    V2G: '#e5ffa8'
    land transport EV: '#baf238'
    Li ion: '#baf238'
    # hot water storage
    water tanks: '#e69487'
    residential rural water tanks: '#f7b7a3'
    services rural water tanks: '#f3afa3'
    residential urban decentral water tanks: '#f2b2a3'
    services urban decentral water tanks: '#f1b4a4'
    urban central water tanks: '#e9977d'
    hot water storage: '#e69487'
    hot water charging: '#e8998b'
    urban central water tanks charger: '#b57a67'
    residential rural water tanks charger: '#b4887c'
    residential urban decentral water tanks charger: '#b39995'
    services rural water tanks charger: '#b3abb0'
    services urban decentral water tanks charger: '#b3becc'
    hot water discharging: '#e99c8e'
    urban central water tanks discharger: '#b9816e'
    residential rural water tanks discharger: '#ba9685'
    residential urban decentral water tanks discharger: '#baac9e'
    services rural water tanks discharger: '#bbc2b8'
    services urban decentral water tanks discharger: '#bdd8d3'
    # heat demand
    Heat load: '#cc1f1f'
    heat: '#cc1f1f'
    heat demand: '#cc1f1f'
    rural heat: '#ff5c5c'
    residential rural heat: '#ff7c7c'
    services rural heat: '#ff9c9c'
    central heat: '#cc1f1f'
    urban central heat: '#d15959'
    decentral heat: '#750606'
    residential urban decentral heat: '#a33c3c'
    services urban decentral heat: '#cc1f1f'
    low-temperature heat for industry: '#8f2727'
    process heat: '#ff0000'
    agriculture heat: '#d9a5a5'
    # heat supply
    heat pumps: '#2fb537'
    heat pump: '#2fb537'
    air heat pump: '#36eb41'
    residential urban decentral air heat pump: '#48f74f'
    services urban decentral air heat pump: '#5af95d'
    urban central air heat pump: '#6cfb6b'
    ground heat pump: '#2fb537'
    residential rural ground heat pump: '#48f74f'
    services rural ground heat pump: '#5af95d'
    Ambient: '#98eb9d'
    CHP: '#8a5751'
    urban central gas CHP: '#8d5e56'
    CHP CC: '#634643'
    urban central gas CHP CC: '#6e4e4c'
    CHP heat: '#8a5751'
    CHP electric: '#8a5751'
    district heating: '#e8beac'
    resistive heater: '#d8f9b8'
    residential rural resistive heater: '#bef5b5'
    residential urban decentral resistive heater: '#b2f1a9'
    services rural resistive heater: '#a5ed9d'
    services urban decentral resistive heater: '#98e991'
    urban central resistive heater: '#8cdf85'
    retrofitting: '#8487e8'
    building retrofitting: '#8487e8'
    # hydrogen
    H2 for industry: "#f073da"
    H2 for shipping: "#ebaee0"
    H2: '#bf13a0'
    hydrogen: '#bf13a0'
    SMR: '#870c71'
    SMR CC: '#4f1745'
    H2 liquefaction: '#d647bd'
    hydrogen storage: '#bf13a0'
    H2 Store: '#bf13a0'
    H2 storage: '#bf13a0'
    land transport fuel cell: '#6b3161'
    H2 pipeline: '#f081dc'
    H2 pipeline retrofitted: '#ba99b5'
    H2 Fuel Cell: '#c251ae'
    H2 fuel cell: '#c251ae'
    H2 turbine: '#991f83'
    H2 Electrolysis: '#ff29d9'
    H2 electrolysis: '#ff29d9'
    # ammonia
    NH3: '#46caf0'
    ammonia: '#46caf0'
    ammonia store: '#00ace0'
    ammonia cracker: '#87d0e6'
    Haber-Bosch: '#076987'
    # syngas
    Sabatier: '#9850ad'
    methanation: '#c44ce6'
    methane: '#c44ce6'
    helmeth: '#e899ff'
    # synfuels
    Fischer-Tropsch: '#25c49a'
    liquid: '#25c49a'
    kerosene for aviation: '#a1ffe6'
    naphtha for industry: '#57ebc4'
    methanolisation: '#83d6d5'
    methanol: '#468c8b'
    shipping methanol: '#468c8b'
    # co2
    CC: '#f29dae'
    CCS: '#f29dae'
    CO2 sequestration: '#f29dae'
    DAC: '#ff5270'
    co2 stored: '#f2385a'
    co2: '#f29dae'
    co2 vent: '#ffd4dc'
    CO2 pipeline: '#f5627f'
    # emissions
    process emissions CC: '#000000'
    process emissions: '#222222'
    process emissions to stored: '#444444'
    process emissions to atmosphere: '#888888'
    oil emissions: '#aaaaaa'
    shipping oil emissions: "#555555"
    shipping methanol emissions: '#666666'
    land transport oil emissions: '#777777'
    agriculture machinery oil emissions: '#333333'
    # other
    shipping: '#03a2ff'
    power-to-heat: '#2fb537'
    power-to-gas: '#c44ce6'
    power-to-H2: '#ff29d9'
    power-to-liquid: '#25c49a'
    gas-to-power/heat: '#ee8340'
    waste: '#e3d37d'
    other: '#000000'
    geothermal: '#ba91b1'
    AC: "#70af1d"
    AC-AC: "#70af1d"
    AC line: "#70af1d"
    links: "#8a1caf"
    HVDC links: "#8a1caf"
    DC: "#8a1caf"
    DC-DC: "#8a1caf"
    DC link: "#8a1caf"<|MERGE_RESOLUTION|>--- conflicted
+++ resolved
@@ -661,7 +661,6 @@
 
   mem: 30000 #memory in MB; 20 GB enough for 50+B+I+H2; 100 GB for 181+B+I+H2
 
-<<<<<<< HEAD
 
 operations:
   rolling_horizon:
@@ -678,9 +677,7 @@
   co2_price: 500 # EUR/t
   co2_sequestation_limit: 200 # Mt/a
 
-=======
 # docs in https://pypsa-eur.readthedocs.io/en/latest/configuration.html#plotting
->>>>>>> 799f4f37
 plotting:
   map:
     boundaries: [-11, 30, 34, 71]
