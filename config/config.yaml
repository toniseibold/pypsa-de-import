# SPDX-FileCopyrightText: : 2017-2023 The PyPSA-Eur Authors
#
# SPDX-License-Identifier: CC0-1.0

# docs in https://pypsa-eur.readthedocs.io/en/latest/configuration.html#run
run:
<<<<<<< HEAD
  prefix: 20240628public_db
=======
  prefix: 20240710limitwasteheat
>>>>>>> 30d305ae
  name:
  # - CurrentPolicies
  - KN2045_Bal_v4
  # - KN2045_Elec_v4
  # - KN2045_H2_v4
  # - KN2045plus_EasyRide
  # - KN2045plus_LowDemand
  # - KN2045minus_WorstCase
  # - KN2045minus_SupplyFocus
  scenarios:
    enable: true
    manual_file: config/scenarios.manual.yaml
    file: config/scenarios.automated.yaml
  shared_resources: 
    policy: base #stops recalculating
    exclude:
      - existing_heating.csv # specify files which should not be shared between scenarios
      - costs
      - retrieve_cost # This is necessary to save retrieve_cost_data_{year}.log in the correct folder
      - industry_sector_ratios
      - build_industry_sector_ratios # This is necessary to save build_industry_sector_ratios_data.log in the correct folder
  disable_progressbar: true
  debug_co2_limit: false
  debug_h2deriv_limit: false
  debug_unravel_oilbus: false

iiasa_database:
  db_name: ariadne2_intern
  leitmodelle:
    general: REMIND-EU v1.1
    buildings: REMod v1.0
    transport: Aladin v1
    industry: FORECAST v1.0
  scenarios:
    - CurrentPolicies
    - KN2045_Elec_v4
    - KN2045_H2_v4
    - KN2045_Bal_v4
    - KN2045plus_EasyRide
    - KN2045plus_LowDemand
    - KN2045minus_WorstCase
    - KN2045minus_SupplyFocus
  reference_scenario: KN2045_Bal_v4
  region: Deutschland

# docs in https://pypsa-eur.readthedocs.io/en/latest/configuration.html#foresight
foresight: myopic

# docs in https://pypsa-eur.readthedocs.io/en/latest/configuration.html#scenario
# Wildcard docs in https://pypsa-eur.readthedocs.io/en/latest/wildcards.html
scenario:
  simpl:
  - ''
  ll:
  - vopt
  clusters:
  - 22
  opts:
  - ''
  sector_opts:
    - none
  planning_horizons:
  - 2020
  - 2025
  - 2030
  - 2035
  - 2040
  - 2045

existing_capacities:
  grouping_years_power: [1920, 1950, 1955, 1960, 1965, 1970, 1975, 1980, 1985, 1990, 1995, 2000, 2005, 2010, 2015, 2020]
  grouping_years_heat: [1980, 1985, 1990, 1995, 2000, 2005, 2010, 2015, 2019] # heat grouping years >= baseyear will be ignored


# docs in https://pypsa-eur.readthedocs.io/en/latest/configuration.html#countries
# Germany plus 12 "Stromnachbarn"
countries: ['AT', 'BE', 'CH', 'CZ', 'DE', 'DK', 'FR', 'GB', 'LU', 'NL', 'NO', 'PL', 'SE']

# docs in https://pypsa-eur.readthedocs.io/en/latest/configuration.html#enable
enable:
  retrieve: false # set to false once initial data is retrieved
  retrieve_cutout: false # set to false once initial data is retrieved
clustering:
  # simplify_network:
  #   to_substations: true
  focus_weights:
  # 22 nodes: 8 for Germany, 2 each for Denmark and UK, 1 per each of other 10 "Stromnachbarn"
    'DE': 0.3636 # 8/22
    'AT': 0.0455 # 1/22
    'BE': 0.0455
    'CH': 0.0455
    'CZ': 0.0455
    'DK': 0.0909 # 2/22
    'FR': 0.0454
    'GB': 0.0909 # 2/22
    'LU': 0.0454
    'NL': 0.0454
    'NO': 0.0454
    'PL': 0.0454
    'SE': 0.0454
  temporal:
    resolution_sector: 365H

# docs in https://pypsa-eur.readthedocs.io/en/latest/configuration.html#co2-budget
co2_budget:
  2020: 0.800 # 20% reduction by 2020
  2025: 0.600
  2030: 0.450 # 55% reduction by 2030 (Ff55)
  2035: 0.250
  2040: 0.100 # goal to be set next year
  2045: 0.050
  2050: 0.000 # climate-neutral by 2050

limits_capacity_max:
  Generator:
    onwind:
      DE:
        2020: 54.5
        2025: 69
        2030: 160
        2035: 160
        2040: 160
        2045: 160
    offwind:
      DE:
        2020: 7.8
        2025: 8
        2030: 70
        2035: 70
        2040: 70
        2045: 70
    solar:
      DE:
        2020: 53.7
        2025: 110 # EEG2023; assumes for 2026: 128 GW, assuming a fair share reached by end of 2025
        2030: 400
        2035: 400
        2040: 400
        2045: 400

limits_capacity_min:
    Generator:
      onwind:
        DE:
          2030: 115 # Wind-an-Land Law
          2035: 115 # Wind-an-Land Law
          2040: 115 # Wind-an-Land Law
          2045: 115
      offwind:
        DE:
          2030: 30 # Wind-auf-See Law
          2035: 30 
          2040: 30
          2045: 30 
      solar:
        DE:
          # EEG2023; Ziel for 2024: 88 GW and for 2026: 128 GW, 
          # assuming at least 1/3 of difference reached in 2025
          2025: 101 
          2030: 101 
          2035: 101
          2040: 101 
          2045: 101


# limits_capacity_min:
#     Generator:
#       onwind:
#         DE:
#           2030: 115 # Wind-an-Land Law
#           2035: 157 # Wind-an-Land Law
#           2040: 160 # Wind-an-Land Law
#           2045: 160
#       offwind:
#         DE:
#           2030: 30 # Wind-auf-See Law
#           2035: 40 # 40 Wind-auf-See Law
#           # assuming at least 1/3 of difference reached in 2040
#           2040: 50
#           2045: 70 #70 Wind-auf-See Law
#       solar:
#         DE:
#           # EEG2023; Ziel for 2024: 88 GW and for 2026: 128 GW, 
#           # assuming at least 1/3 of difference reached in 2025
#           2025: 101 
#           2030: 215 # PV strategy
#           2035: 309
#           2040: 400 # PV strategy
#           2045: 400
#           # What about the EEG2023 "Strommengenpfad"?

h2_import_max:
  DE:
    2020: 0
    2025: 5
    2030: 20
    2035: 50
    2040: 100
    2045: 150
    2050: 200

wasserstoff_kernnetz:
  enable: false
  reload_locations: false
  divide_pipes: true
  pipes_segment_length: 10

new_decentral_fossil_boiler_ban:
  DE: 2029

coal_generation_ban:
  DE: 2038

nuclear_generation_ban:
  DE: 2022

first_technology_occurrence:
  Link:
    H2 pipeline: 2025
    H2 Electrolysis: 2025
    H2 pipeline retrofitted: 2025

renewable:
  offwind-ac:
    capacity_per_sqkm: 6
  offwind-dc:
    capacity_per_sqkm: 6

costs:
  horizon: "mean" # "optimist", "pessimist" or "mean"

# docs in https://pypsa-eur.readthedocs.io/en/latest/configuration.html#sector
sector:
  solar_thermal: false
  v2g: false
  district_heating:
    potential: 0.4
    progress:
      2020: 0.0
      2025: 0.15
      2030: 0.3
      2036: 0.45
      2040: 0.6
      2045: 0.8
      2050: 1.0
  central_heat_vent: true
  co2_budget_national: true
  co2_spatial: true
  biomass_spatial: true
  #TBD what to include in config
  #relax so no infeasibility in 2050 with no land transport demand
  min_part_load_fischer_tropsch: 0.
  regional_methanol_demand: true  #set to true if regional CO2 constraints needed
  regional_oil_demand: true  #set to true if regional CO2 constraints needed
  regional_coal_demand: true  #set to true if regional CO2 constraints needed
  gas_network: true
  biogas_upgrading_cc: true
  cluster_heat_buses: true
  # calculated based on ariadne "Stock|Space Heating"
  # and then 2% of buildings renovated per year to reduce their demand by 80%
  reduce_space_heat_exogenously_factor:
    2020: 0.0
    2025: 0.07
    2030: 0.14
    2035: 0.21
    2040: 0.29
    2045: 0.36
    2050: 0.43
  land_transport_fuel_cell_share:
    2020: 0.05
    2025: 0.05
    2030: 0.05
    2035: 0.05
    2040: 0.05
    2045: 0.05
    2050: 0.05
  land_transport_electric_share:
    2020: 0.05
    2025: 0.15
    2030: 0.3
    2035: 0.45
    2040: 0.7
    2045: 0.85
    2050: 0.95
  land_transport_ice_share:
    2020: 0.9
    2025: 0.8
    2030: 0.65
    2035: 0.5
    2040: 0.25
    2045: 0.1
    2050: 0.0

# docs in https://pypsa-eur.readthedocs.io/en/latest/configuration.html#industry
industry:
  ammonia: false
  St_primary_fraction:
    2020: 0.6
    2025: 0.55
    2030: 0.5
    2035: 0.45
    2040: 0.4
    2045: 0.35
    2050: 0.3
#HVC primary/recycling based on values used in Neumann et al https://doi.org/10.1016/j.joule.2023.06.016, linearly interpolated between 2020 and 2050
#2020 recycling rates based on Agora https://static.agora-energiewende.de/fileadmin/Projekte/2021/2021_02_EU_CEAP/A-EW_254_Mobilising-circular-economy_study_WEB.pdf
#fractions refer to the total primary HVC production in 2020
#assumes 6.7 Mtplastics produced from recycling in 2020
  HVC_primary_fraction:
    2020: 1.0
    2025: 0.9
    2030: 0.8
    2035: 0.7
    2040: 0.6
    2045: 0.5
    2050: 0.4
  HVC_mechanical_recycling_fraction:
    2020: 0.12
    2025: 0.15
    2030: 0.18
    2035: 0.21
    2040: 0.24
    2045: 0.27
    2050: 0.30
  HVC_chemical_recycling_fraction:
    2020: 0.0
    2025: 0.0
    2030: 0.04
    2035: 0.08
    2040: 0.12
    2045: 0.16
    2050: 0.20
  HVC_environment_sequestration_fraction:
    2020: 0.1
    2025: 0.1
    2030: 0.12
    2035: 0.15
    2040: 0.18
    2045: 0.20
    2050: 0.20
  waste_to_energy: true
  waste_to_energy_cc: true

# docs in https://pypsa-eur.readthedocs.io/en/latest/configuration.html#solving
solving:
  runtime: 12h
  mem_mb: 70000 #30000 is OK for 22 nodes, 365H; 140000 for 22 nodes 3H; 400000 for 44 nodes 3H
  options:
    assign_all_duals: true
    load_shedding: false
    skip_iterations: true # settings for post-discretization: false
    min_iterations: 1 # settings for post-discretization: 1
    max_iterations: 1 # settings for post-discretization: 1
    post_discretization:
      enable: false
      line_unit_size: 1700
      line_threshold: 0.3
      link_unit_size:
        DC: 2000
        gas pipeline: 1500
        gas pipeline new: 1500
        H2 pipeline: 1200
        H2 pipeline (Kernnetz): 1200
        H2 pipeline retrofitted: 1200
      link_threshold:
        DC: 0.3
        gas pipeline: 0.3
        gas pipeline new: 0.3
        H2 pipeline: 0.3
        H2 pipeline (Kernnetz): 0.3
        H2 pipeline retrofitted: 0.3
  # solver:
  #   options: gurobi-numeric-focus
  # solver_options:
  #   gurobi-default:
  #     NumericFocus: 1
  #     FeasibilityTol: 1.e-4
  #     BarHomogeneous: 1

plotting:
  tech_colors:
    load: "#111100"
    H2 pipeline (Kernnetz): '#6b3161'
    renewable oil: '#c9c9c9'
  countries:
  - all
  - DE
  carriers:
  - electricity
  - heat
  - H2
  - urban central heat
  - urban decentral heat
  - rural heat
  carrier_groups:
    electricity: [AC, low_voltage]

# overwrite in config.default.yaml
#powerplants_filter: (DateOut >= 2019 or DateOut != DateOut)
electricity:
  powerplants_filter: (DateOut >= 2019 or DateOut != DateOut) and not (Country == "DE" and Set == "CHP")
  custom_powerplants: True
  custom_file: resources/german_chp.csv

pypsa_eur:
  Bus:
  - AC
  Link:
  - DC
  Generator:
  - onwind
  - offwind-ac
  - offwind-dc
  - offwind-float
  - solar-hsat
  - solar
  - ror
  StorageUnit:
  - PHS
  - hydro
  Store: []


co2_price_add_on_fossils:
  2020: 25 
  2025: 60
  
must_run_biomass:
  enable: true
  p_min_pu: 0.7 
  regions: ['DE']
<|MERGE_RESOLUTION|>--- conflicted
+++ resolved
@@ -4,11 +4,7 @@
 
 # docs in https://pypsa-eur.readthedocs.io/en/latest/configuration.html#run
 run:
-<<<<<<< HEAD
-  prefix: 20240628public_db
-=======
   prefix: 20240710limitwasteheat
->>>>>>> 30d305ae
   name:
   # - CurrentPolicies
   - KN2045_Bal_v4
