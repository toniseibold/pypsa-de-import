# SPDX-FileCopyrightText: : 2017-2023 The PyPSA-Eur Authors
#
# SPDX-License-Identifier: CC0-1.0

# docs in https://pypsa-eur.readthedocs.io/en/latest/configuration.html#run
run:
<<<<<<< HEAD
  prefix: industry_steam_fractions
=======
  prefix: 20240710limitwasteheat
>>>>>>> 37fc527b
  name:
  # - CurrentPolicies
  - KN2045_Bal_v4
  # - KN2045_Elec_v4
  # - KN2045_H2_v4
  # - KN2045plus_EasyRide
  # - KN2045plus_LowDemand
  # - KN2045minus_WorstCase
  # - KN2045minus_SupplyFocus
  scenarios:
    enable: true
    file: config/scenarios.automated.yaml
  shared_resources: 
    policy: base #stops recalculating
    exclude:
      - existing_heating.csv # specify files which should not be shared between scenarios
      - costs
      - retrieve_cost # This is necessary to save retrieve_cost_data_{year}.log in the correct folder
      - industry_sector_ratios
      - build_industry_sector_ratios # This is necessary to save build_industry_sector_ratios_data.log in the correct folder
  disable_progressbar: true
  debug_co2_limit: false
  debug_h2deriv_limit: false
  debug_unravel_oilbus: false

iiasa_database:
  db_name: ariadne2_intern
  leitmodelle:
    - REMIND-EU v1.1
    - REMod v1.0
    - Aladin v1
    - FORECAST v1.0
  scenarios:
    - CurrentPolicies
    - KN2045_Elec_v4
    - KN2045_H2_v4
    - KN2045_Bal_v4
    - KN2045plus_EasyRide
    - KN2045plus_LowDemand
    - KN2045minus_WorstCase
    - KN2045minus_SupplyFocus
  reference_scenario: KN2045_Bal_v4
  region: Deutschland

# docs in https://pypsa-eur.readthedocs.io/en/latest/configuration.html#foresight
foresight: myopic

# docs in https://pypsa-eur.readthedocs.io/en/latest/configuration.html#scenario
# Wildcard docs in https://pypsa-eur.readthedocs.io/en/latest/wildcards.html
scenario:
  simpl:
  - ''
  ll:
  - vopt
  clusters:
  - 22
  opts:
  - ''
  sector_opts:
    - none
  planning_horizons:
  - 2020
  - 2025
  - 2030
  - 2035
  - 2040
  - 2045

existing_capacities:
  grouping_years_power: [1920, 1950, 1955, 1960, 1965, 1970, 1975, 1980, 1985, 1990, 1995, 2000, 2005, 2010, 2015, 2020]
  grouping_years_heat: [1980, 1985, 1990, 1995, 2000, 2005, 2010, 2015, 2019] # heat grouping years >= baseyear will be ignored


# docs in https://pypsa-eur.readthedocs.io/en/latest/configuration.html#countries
# Germany plus 12 "Stromnachbarn"
countries: ['AT', 'BE', 'CH', 'CZ', 'DE', 'DK', 'FR', 'GB', 'LU', 'NL', 'NO', 'PL', 'SE']

# docs in https://pypsa-eur.readthedocs.io/en/latest/configuration.html#enable
enable:
  retrieve: false # set to false once initial data is retrieved
  retrieve_cutout: false # set to false once initial data is retrieved
clustering:
  # simplify_network:
  #   to_substations: true
  focus_weights:
  # 22 nodes: 8 for Germany, 2 each for Denmark and UK, 1 per each of other 10 "Stromnachbarn"
    'DE': 0.3636 # 8/22
    'AT': 0.0455 # 1/22
    'BE': 0.0455
    'CH': 0.0455
    'CZ': 0.0455
    'DK': 0.0909 # 2/22
    'FR': 0.0454
    'GB': 0.0909 # 2/22
    'LU': 0.0454
    'NL': 0.0454
    'NO': 0.0454
    'PL': 0.0454
    'SE': 0.0454
  temporal:
    resolution_sector: 365H

# docs in https://pypsa-eur.readthedocs.io/en/latest/configuration.html#co2-budget
co2_budget:
  2020: 0.800 # 20% reduction by 2020
  2025: 0.600
  2030: 0.450 # 55% reduction by 2030 (Ff55)
  2035: 0.250
  2040: 0.100 # goal to be set next year
  2045: 0.050
  2050: 0.000 # climate-neutral by 2050

limits_capacity_max:
  Generator:
    onwind:
      DE:
        2020: 54.5
        2025: 69
        2030: 160
        2035: 160
        2040: 160
        2045: 160
    offwind:
      DE:
        2020: 7.8
        2025: 8
        2030: 70
        2035: 70
        2040: 70
        2045: 70
    solar:
      DE:
        2020: 53.7
        2025: 110 # EEG2023; assumes for 2026: 128 GW, assuming a fair share reached by end of 2025
        2030: 400
        2035: 400
        2040: 400
        2045: 400

limits_capacity_min:
    Generator:
      onwind:
        DE:
          2030: 115 # Wind-an-Land Law
          2035: 115 # Wind-an-Land Law
          2040: 115 # Wind-an-Land Law
          2045: 115
      offwind:
        DE:
          2030: 30 # Wind-auf-See Law
          2035: 30 
          2040: 30
          2045: 30 
      solar:
        DE:
          # EEG2023; Ziel for 2024: 88 GW and for 2026: 128 GW, 
          # assuming at least 1/3 of difference reached in 2025
          2025: 101 
          2030: 101 
          2035: 101
          2040: 101 
          2045: 101


# limits_capacity_min:
#     Generator:
#       onwind:
#         DE:
#           2030: 115 # Wind-an-Land Law
#           2035: 157 # Wind-an-Land Law
#           2040: 160 # Wind-an-Land Law
#           2045: 160
#       offwind:
#         DE:
#           2030: 30 # Wind-auf-See Law
#           2035: 40 # 40 Wind-auf-See Law
#           # assuming at least 1/3 of difference reached in 2040
#           2040: 50
#           2045: 70 #70 Wind-auf-See Law
#       solar:
#         DE:
#           # EEG2023; Ziel for 2024: 88 GW and for 2026: 128 GW, 
#           # assuming at least 1/3 of difference reached in 2025
#           2025: 101 
#           2030: 215 # PV strategy
#           2035: 309
#           2040: 400 # PV strategy
#           2045: 400
#           # What about the EEG2023 "Strommengenpfad"?

h2_import_max:
  DE:
    2020: 0
    2025: 5
    2030: 20
    2035: 50
    2040: 100
    2045: 150
    2050: 200

wasserstoff_kernnetz:
  enable: false
  reload_locations: false
  divide_pipes: true
  pipes_segment_length: 10

new_decentral_fossil_boiler_ban:
  DE: 2029

coal_generation_ban:
  DE: 2038

nuclear_generation_ban:
  DE: 2022

first_technology_occurrence:
  Link:
    H2 pipeline: 2025
    H2 Electrolysis: 2025
    H2 pipeline retrofitted: 2025

renewable:
  offwind-ac:
    capacity_per_sqkm: 6
  offwind-dc:
    capacity_per_sqkm: 6

costs:
  horizon: "mean" # "optimist", "pessimist" or "mean"

# docs in https://pypsa-eur.readthedocs.io/en/latest/configuration.html#sector
sector:
  solar_thermal: false
  v2g: false
  district_heating:
    potential: 0.4
    progress:
      2020: 0.0
      2025: 0.15
      2030: 0.3
      2036: 0.45
      2040: 0.6
      2045: 0.8
      2050: 1.0
  central_heat_vent: true
  co2_budget_national: true
  co2_spatial: true
  biomass_spatial: true
  #TBD what to include in config
  #relax so no infeasibility in 2050 with no land transport demand
  min_part_load_fischer_tropsch: 0.
  regional_methanol_demand: true  #set to true if regional CO2 constraints needed
  regional_oil_demand: true  #set to true if regional CO2 constraints needed
  regional_coal_demand: true  #set to true if regional CO2 constraints needed
  gas_network: true
  biogas_upgrading_cc: true
  cluster_heat_buses: true
  # calculated based on ariadne "Stock|Space Heating"
  # and then 2% of buildings renovated per year to reduce their demand by 80%
  reduce_space_heat_exogenously_factor:
    2020: 0.0
    2025: 0.07
    2030: 0.14
    2035: 0.21
    2040: 0.29
    2045: 0.36
    2050: 0.43
  land_transport_fuel_cell_share:
    2020: 0.05
    2025: 0.05
    2030: 0.05
    2035: 0.05
    2040: 0.05
    2045: 0.05
    2050: 0.05
  land_transport_electric_share:
    2020: 0.05
    2025: 0.15
    2030: 0.3
    2035: 0.45
    2040: 0.7
    2045: 0.85
    2050: 0.95
  land_transport_ice_share:
    2020: 0.9
    2025: 0.8
    2030: 0.65
    2035: 0.5
    2040: 0.25
    2045: 0.1
    2050: 0.0

# docs in https://pypsa-eur.readthedocs.io/en/latest/configuration.html#industry
industry:
  ammonia: false
  St_primary_fraction:
    2020: 0.6
    2025: 0.55
    2030: 0.5
    2035: 0.45
    2040: 0.4
    2045: 0.35
    2050: 0.3
#HVC primary/recycling based on values used in Neumann et al https://doi.org/10.1016/j.joule.2023.06.016, linearly interpolated between 2020 and 2050
#2020 recycling rates based on Agora https://static.agora-energiewende.de/fileadmin/Projekte/2021/2021_02_EU_CEAP/A-EW_254_Mobilising-circular-economy_study_WEB.pdf
#fractions refer to the total primary HVC production in 2020
#assumes 6.7 Mtplastics produced from recycling in 2020
  HVC_primary_fraction:
    2020: 1.0
    2025: 0.9
    2030: 0.8
    2035: 0.7
    2040: 0.6
    2045: 0.5
    2050: 0.4
  HVC_mechanical_recycling_fraction:
    2020: 0.12
    2025: 0.15
    2030: 0.18
    2035: 0.21
    2040: 0.24
    2045: 0.27
    2050: 0.30
  HVC_chemical_recycling_fraction:
    2020: 0.0
    2025: 0.0
    2030: 0.04
    2035: 0.08
    2040: 0.12
    2045: 0.16
    2050: 0.20
  HVC_environment_sequestration_fraction:
    2020: 0.1
    2025: 0.1
    2030: 0.12
    2035: 0.15
    2040: 0.18
    2045: 0.20
    2050: 0.20
  waste_to_energy: true
  waste_to_energy_cc: true

# docs in https://pypsa-eur.readthedocs.io/en/latest/configuration.html#solving
solving:
  runtime: 12h
  mem_mb: 70000 #30000 is OK for 22 nodes, 365H; 140000 for 22 nodes 3H; 400000 for 44 nodes 3H
  options:
    assign_all_duals: true
    load_shedding: false
    skip_iterations: true # settings for post-discretization: false
    min_iterations: 1 # settings for post-discretization: 1
    max_iterations: 1 # settings for post-discretization: 1
    post_discretization:
      enable: false
      line_unit_size: 1700
      line_threshold: 0.3
      link_unit_size:
        DC: 2000
        gas pipeline: 1500
        gas pipeline new: 1500
        H2 pipeline: 1200
        H2 pipeline (Kernnetz): 1200
        H2 pipeline retrofitted: 1200
      link_threshold:
        DC: 0.3
        gas pipeline: 0.3
        gas pipeline new: 0.3
        H2 pipeline: 0.3
        H2 pipeline (Kernnetz): 0.3
        H2 pipeline retrofitted: 0.3
  # solver:
  #   options: gurobi-numeric-focus
  # solver_options:
  #   gurobi-default:
  #     NumericFocus: 1
  #     FeasibilityTol: 1.e-4
  #     BarHomogeneous: 1

plotting:
  tech_colors:
    load: "#111100"
    H2 pipeline (Kernnetz): '#6b3161'
    renewable oil: '#c9c9c9'
  countries:
  - all
  - DE
  carriers:
  - electricity
  - heat
  - H2
  - urban central heat
  - urban decentral heat
  - rural heat
  carrier_groups:
    electricity: [AC, low_voltage]

# overwrite in config.default.yaml
#powerplants_filter: (DateOut >= 2019 or DateOut != DateOut)
electricity:
  powerplants_filter: (DateOut >= 2019 or DateOut != DateOut) and not (Country == "DE" and Set == "CHP")
  custom_powerplants: True
  custom_file: resources/german_chp.csv

pypsa_eur:
  Bus:
  - AC
  Link:
  - DC
  Generator:
  - onwind
  - offwind-ac
  - offwind-dc
  - offwind-float
  - solar-hsat
  - solar
  - ror
  StorageUnit:
  - PHS
  - hydro
  Store: []


co2_price_add_on_fossils:
  2020: 25 
  2025: 60
  
must_run_biomass:
  enable: true
  p_min_pu: 0.7 
  regions: ['DE']
<|MERGE_RESOLUTION|>--- conflicted
+++ resolved
@@ -4,11 +4,7 @@
 
 # docs in https://pypsa-eur.readthedocs.io/en/latest/configuration.html#run
 run:
-<<<<<<< HEAD
-  prefix: industry_steam_fractions
-=======
-  prefix: 20240710limitwasteheat
->>>>>>> 37fc527b
+  prefix: 20240712industrysteam
   name:
   # - CurrentPolicies
   - KN2045_Bal_v4
