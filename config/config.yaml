# SPDX-FileCopyrightText: : 2017-2023 The PyPSA-Eur Authors
#
# SPDX-License-Identifier: CC0-1.0

# docs in https://pypsa-eur.readthedocs.io/en/latest/configuration.html#run
run:
<<<<<<< HEAD
  prefix: 20240610highSpatialConfig
=======
  prefix: 20240730overnight_costs
>>>>>>> f473e246
  name:
  # - CurrentPolicies
  - KN2045_Bal_v4
  # - KN2045_Elec_v4
  # - KN2045_H2_v4
  # - KN2045plus_EasyRide
  # - KN2045plus_LowDemand
  # - KN2045minus_WorstCase
  # - KN2045minus_SupplyFocus
  scenarios:
    enable: true
    manual_file: config/scenarios.manual.yaml
    file: config/scenarios.automated.yaml
  shared_resources: 
    policy: base #stops recalculating
    exclude:
      - existing_heating.csv # specify files which should not be shared between scenarios
      - costs
      - retrieve_cost # This is necessary to save retrieve_cost_data_{year}.log in the correct folder
      - industry_sector_ratios
      - build_industry_sector_ratios # This is necessary to save build_industry_sector_ratios_data.log in the correct folder
  disable_progressbar: true
  debug_co2_limit: false
  debug_h2deriv_limit: false
  debug_unravel_oilbus: false

iiasa_database:
  db_name: ariadne2_intern
  leitmodelle:
    general: REMIND-EU v1.1
    buildings: REMod v1.0
    transport: Aladin v1
    industry: FORECAST v1.0
  scenarios:
    - CurrentPolicies
    - KN2045_Elec_v4
    - KN2045_H2_v4
    - KN2045_Bal_v4
    - KN2045plus_EasyRide
    - KN2045plus_LowDemand
    - KN2045minus_WorstCase
    - KN2045minus_SupplyFocus
  reference_scenario: KN2045_Bal_v4
  region: Deutschland

# docs in https://pypsa-eur.readthedocs.io/en/latest/configuration.html#foresight
foresight: myopic

# docs in https://pypsa-eur.readthedocs.io/en/latest/configuration.html#scenario
# Wildcard docs in https://pypsa-eur.readthedocs.io/en/latest/wildcards.html
scenario:
  simpl:
  - ''
  ll:
  - vopt
  clusters:
  - 22 #current options: 22, 44
  opts:
  - ''
  sector_opts:
    - none
  planning_horizons:
  - 2020
  - 2025
  - 2030
  - 2035
  - 2040
  - 2045

existing_capacities:
  grouping_years_power: [1920, 1950, 1955, 1960, 1965, 1970, 1975, 1980, 1985, 1990, 1995, 2000, 2005, 2010, 2015, 2020]
  grouping_years_heat: [1980, 1985, 1990, 1995, 2000, 2005, 2010, 2015, 2019] # heat grouping years >= baseyear will be ignored


# docs in https://pypsa-eur.readthedocs.io/en/latest/configuration.html#countries
# Germany plus 12 "Stromnachbarn"
countries: ['AT', 'BE', 'CH', 'CZ', 'DE', 'DK', 'FR', 'GB', 'LU', 'NL', 'NO', 'PL', 'SE']

# docs in https://pypsa-eur.readthedocs.io/en/latest/configuration.html#enable
enable:
  retrieve: false # set to false once initial data is retrieved
  retrieve_cutout: false # set to false once initial data is retrieved
clustering:
  # simplify_network:
  #   to_substations: true
  focus_weights:
  # 22 nodes: 8 for Germany, 2 each for Denmark and UK, 1 per each of other 10 "Stromnachbarn"
    'DE': 0.3636 # 8/22
    'AT': 0.0455 # 1/22
    'BE': 0.0455
    'CH': 0.0455
    'CZ': 0.0455
    'DK': 0.0909 # 2/22
    'FR': 0.0454
    'GB': 0.0909 # 2/22
    'LU': 0.0454
    'NL': 0.0454
    'NO': 0.0454
    'PL': 0.0454
    'SE': 0.0454
# # high spatial resolution: change clusters to 44
#   focus_weights:
#   # 44 nodes: 30 for Germany, 2 each for Denmark and UK, 1 per each of other 10 "Stromnachbarn" (high spatial)  
#     'DE': 0.6818 # 30/44 
#     'AT': 0.0227 #  1/44 
#     'BE': 0.0227 
#     'CH': 0.0227 
#     'CZ': 0.0227 
#     'DK': 0.0455 # 2/44 
#     'FR': 0.0227 
#     'GB': 0.0455 
#     'LU': 0.0227 
#     'NL': 0.0227 
#     'NO': 0.0227 
#     'PL': 0.0227 
#     'SE': 0.0227 
  temporal:
    resolution_sector: 365H

# docs in https://pypsa-eur.readthedocs.io/en/latest/configuration.html#co2-budget
co2_budget:
  2020: 0.800 # 20% reduction by 2020
  2025: 0.600
  2030: 0.450 # 55% reduction by 2030 (Ff55)
  2035: 0.250
  2040: 0.100 # goal to be set next year
  2045: 0.050
  2050: 0.000 # climate-neutral by 2050

limits_capacity_max:
  Generator:
    onwind:
      DE:
        2020: 54.5
        2025: 69
        2030: 160
        2035: 160
        2040: 160
        2045: 160
    offwind:
      DE:
        2020: 7.8
        2025: 8
        2030: 30
        2035: 70
        2040: 70
        2045: 70
    solar:
      DE:
        2020: 53.7
        2025: 110 # EEG2023; assumes for 2026: 128 GW, assuming a fair share reached by end of 2025
        2030: 400
        2035: 400
        2040: 400
        2045: 400

limits_capacity_min:
    Generator:
      onwind:
        DE:
          2030: 115 # Wind-an-Land Law
          2035: 115 # Wind-an-Land Law
          2040: 115 # Wind-an-Land Law
          2045: 115
      offwind:
        DE:
          2030: 30 # Wind-auf-See Law
          2035: 30 
          2040: 30
          2045: 30 
      solar:
        DE:
          # EEG2023; Ziel for 2024: 88 GW and for 2026: 128 GW, 
          # assuming at least 1/3 of difference reached in 2025
          2025: 101 
          2030: 101 
          2035: 101
          2040: 101 
          2045: 101


# limits_capacity_min:
#     Generator:
#       onwind:
#         DE:
#           2030: 115 # Wind-an-Land Law
#           2035: 157 # Wind-an-Land Law
#           2040: 160 # Wind-an-Land Law
#           2045: 160
#       offwind:
#         DE:
#           2030: 30 # Wind-auf-See Law
#           2035: 40 # 40 Wind-auf-See Law
#           # assuming at least 1/3 of difference reached in 2040
#           2040: 50
#           2045: 70 #70 Wind-auf-See Law
#       solar:
#         DE:
#           # EEG2023; Ziel for 2024: 88 GW and for 2026: 128 GW, 
#           # assuming at least 1/3 of difference reached in 2025
#           2025: 101 
#           2030: 215 # PV strategy
#           2035: 309
#           2040: 400 # PV strategy
#           2045: 400
#           # What about the EEG2023 "Strommengenpfad"?

h2_import_max:
  DE:
    2020: 0
    2025: 5
    2030: 20
    2035: 50
    2040: 100
    2045: 150
    2050: 200

wasserstoff_kernnetz:
  enable: false
  reload_locations: false
  divide_pipes: true
  pipes_segment_length: 10

new_decentral_fossil_boiler_ban:
  DE: 2029

coal_generation_ban:
  DE: 2038

nuclear_generation_ban:
  DE: 2022

first_technology_occurrence:
  Link:
    H2 pipeline: 2025
    H2 Electrolysis: 2025
    H2 pipeline retrofitted: 2025

renewable:
  offwind-ac:
    capacity_per_sqkm: 6
  offwind-dc:
    capacity_per_sqkm: 6

costs:
  horizon: "mean" # "optimist", "pessimist" or "mean"

# docs in https://pypsa-eur.readthedocs.io/en/latest/configuration.html#sector
sector:
  solar_thermal: false
  v2g: false
  district_heating:
    potential: 0.3
    progress:
      2020: 0.0
      2025: 0.15
      2030: 0.3
      2035: 0.45
      2040: 0.6
      2045: 0.8
      2050: 1.0
  central_heat_vent: true
  co2_budget_national: true
  co2_spatial: true
  biomass_spatial: true
  #TBD what to include in config
  #relax so no infeasibility in 2050 with no land transport demand
  min_part_load_fischer_tropsch: 0.
  regional_methanol_demand: true  #set to true if regional CO2 constraints needed
  regional_oil_demand: true  #set to true if regional CO2 constraints needed
  regional_coal_demand: true  #set to true if regional CO2 constraints needed
  gas_network: true
  biogas_upgrading_cc: true
  cluster_heat_buses: true
  # calculated based on ariadne "Stock|Space Heating"
  # and then 2% of buildings renovated per year to reduce their demand by 80%
  reduce_space_heat_exogenously_factor:
    2020: 0.0
    2025: 0.07
    2030: 0.14
    2035: 0.21
    2040: 0.29
    2045: 0.36
    2050: 0.43
  land_transport_fuel_cell_share:
    2020: 0.05
    2025: 0.05
    2030: 0.05
    2035: 0.05
    2040: 0.05
    2045: 0.05
    2050: 0.05
  land_transport_electric_share:
    2020: 0.05
    2025: 0.15
    2030: 0.3
    2035: 0.45
    2040: 0.7
    2045: 0.85
    2050: 0.95
  land_transport_ice_share:
    2020: 0.9
    2025: 0.8
    2030: 0.65
    2035: 0.5
    2040: 0.25
    2045: 0.1
    2050: 0.0

# docs in https://pypsa-eur.readthedocs.io/en/latest/configuration.html#industry
industry:
  ammonia: false
  St_primary_fraction:
    2020: 0.6
    2025: 0.55
    2030: 0.5
    2035: 0.45
    2040: 0.4
    2045: 0.35
    2050: 0.3
#HVC primary/recycling based on values used in Neumann et al https://doi.org/10.1016/j.joule.2023.06.016, linearly interpolated between 2020 and 2050
#2020 recycling rates based on Agora https://static.agora-energiewende.de/fileadmin/Projekte/2021/2021_02_EU_CEAP/A-EW_254_Mobilising-circular-economy_study_WEB.pdf
#fractions refer to the total primary HVC production in 2020
#assumes 6.7 Mtplastics produced from recycling in 2020
  HVC_primary_fraction:
    2020: 1.0
    2025: 0.9
    2030: 0.8
    2035: 0.7
    2040: 0.6
    2045: 0.5
    2050: 0.4
  HVC_mechanical_recycling_fraction:
    2020: 0.12
    2025: 0.15
    2030: 0.18
    2035: 0.21
    2040: 0.24
    2045: 0.27
    2050: 0.30
  HVC_chemical_recycling_fraction:
    2020: 0.0
    2025: 0.0
    2030: 0.04
    2035: 0.08
    2040: 0.12
    2045: 0.16
    2050: 0.20
  HVC_environment_sequestration_fraction:
    2020: 0.1
    2025: 0.1
    2030: 0.12
    2035: 0.15
    2040: 0.18
    2045: 0.20
    2050: 0.20
  waste_to_energy: true
  waste_to_energy_cc: true

# docs in https://pypsa-eur.readthedocs.io/en/latest/configuration.html#solving
solving:
  runtime: 12h
  mem_mb: 70000 #30000 is OK for 22 nodes, 365H; 140000 for 22 nodes 3H; 400000 for 44 nodes 3H
  options:
    assign_all_duals: true
    load_shedding: false
    skip_iterations: true # settings for post-discretization: false
    min_iterations: 1 # settings for post-discretization: 1
    max_iterations: 1 # settings for post-discretization: 1
    post_discretization:
      enable: false
      line_unit_size: 1700
      line_threshold: 0.3
      link_unit_size:
        DC: 2000
        gas pipeline: 1500
        gas pipeline new: 1500
        H2 pipeline: 1200
        H2 pipeline (Kernnetz): 1200
        H2 pipeline retrofitted: 1200
      link_threshold:
        DC: 0.3
        gas pipeline: 0.3
        gas pipeline new: 0.3
        H2 pipeline: 0.3
        H2 pipeline (Kernnetz): 0.3
        H2 pipeline retrofitted: 0.3
  # solver:
  #   options: gurobi-numeric-focus
  # solver_options:
  #   gurobi-default:
  #     NumericFocus: 1
  #     FeasibilityTol: 1.e-4
  #     BarHomogeneous: 1

plotting:
  tech_colors:
    load: "#111100"
    H2 pipeline (Kernnetz): '#6b3161'
    renewable oil: '#c9c9c9'
  countries:
  - all
  - DE
  carriers:
  - electricity
  - heat
  - H2
  - urban central heat
  - urban decentral heat
  - rural heat
  carrier_groups:
    electricity: [AC, low_voltage]

# overwrite in config.default.yaml
#powerplants_filter: (DateOut >= 2019 or DateOut != DateOut)
electricity:
  powerplants_filter: (DateOut >= 2019 or DateOut != DateOut) and not (Country == "DE" and Set == "CHP")
  custom_powerplants: True
  custom_file: resources/german_chp.csv
  estimate_renewable_capacities:
    year: 2019

pypsa_eur:
  Bus:
  - AC
  Link:
  - DC
  Generator:
  - onwind
  - offwind-ac
  - offwind-dc
  - offwind-float
  - solar-hsat
  - solar
  - ror
  StorageUnit:
  - PHS
  - hydro
  Store: []


co2_price_add_on_fossils:
  2020: 25 
  2025: 60
  
must_run_biomass:
  enable: true
  p_min_pu: 0.7 
  regions: ['DE']
<|MERGE_RESOLUTION|>--- conflicted
+++ resolved
@@ -4,11 +4,7 @@
 
 # docs in https://pypsa-eur.readthedocs.io/en/latest/configuration.html#run
 run:
-<<<<<<< HEAD
-  prefix: 20240610highSpatialConfig
-=======
-  prefix: 20240730overnight_costs
->>>>>>> f473e246
+  prefix: 20240731highspatial
   name:
   # - CurrentPolicies
   - KN2045_Bal_v4
