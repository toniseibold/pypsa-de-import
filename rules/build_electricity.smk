--- conflicted
+++ resolved
@@ -41,11 +41,8 @@
     params:
         powerplants_filter=config["electricity"]["powerplants_filter"],
         custom_powerplants=config["electricity"]["custom_powerplants"],
-<<<<<<< HEAD
         custom_file=config["electricity"]["custom_file"],
-=======
         everywhere_powerplants=config["electricity"]["everywhere_powerplants"],
->>>>>>> 70f4f1d2
         countries=config["countries"],
     input:
         base_network=RESOURCES + "networks/base.nc",
