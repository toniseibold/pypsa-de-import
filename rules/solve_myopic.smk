--- conflicted
+++ resolved
@@ -59,28 +59,12 @@
 
 rule add_brownfield:
     params:
-<<<<<<< HEAD
         H2_retrofit=config_provider("sector", "H2_retrofit"),
         H2_retrofit_capacity_per_CH4=config_provider(
             "sector", "H2_retrofit_capacity_per_CH4"
         ),
         threshold_capacity=config_provider("existing_capacities", " threshold_capacity"),
-        snapshots=lambda w: {
-            k: config_provider("snapshots", k)(w)
-            for k in ["start", "end", "inclusive"]
-=======
-        H2_retrofit=config["sector"]["H2_retrofit"],
-        H2_retrofit_capacity_per_CH4=config["sector"]["H2_retrofit_capacity_per_CH4"],
-        threshold_capacity=config["existing_capacities"]["threshold_capacity"],
-        snapshots=config["snapshots"],
-        carriers=config["electricity"]["renewable_carriers"],
-    input:
-        **{
-            f"profile_{tech}": RESOURCES + f"profile_{tech}.nc"
-            for tech in config["electricity"]["renewable_carriers"]
-            if tech != "hydro"
->>>>>>> dd2416a5
-        },
+        snapshots=config_provider("snapshots"),
         carriers=config_provider("electricity", "renewable_carriers"),
     input:
         unpack(input_profile_tech_brownfield),
