--- conflicted
+++ resolved
@@ -74,34 +74,19 @@
         snakemake = mock_snakemake('build_hydro_profile')
     configure_logging(snakemake)
 
-<<<<<<< HEAD
-    year = snakemake.wildcards.year
-    config = snakemake.config['renewable']['hydro']
-    cutout_dir = os.path.dirname(snakemake.input.cutout)
-    cutout_config = config['cutout']
-    if year: cutout_config = cutout_config.format(year=year)
-
-    cutout = atlite.Cutout(cutout_config, cutout_dir=cutout_dir)
-=======
     config_hydro = snakemake.config['renewable']['hydro']
     cutout = atlite.Cutout(snakemake.input.cutout)
->>>>>>> 402f2cd4
 
     countries = snakemake.config['countries']
     country_shapes = (gpd.read_file(snakemake.input.country_shapes)
                       .set_index('name')['geometry'].reindex(countries))
     country_shapes.index.name = 'countries'
 
-<<<<<<< HEAD
     eia_stats = vhydro.get_eia_annual_hydro_generation(snakemake.input.eia_hydro_generation).reindex(columns=countries)
 
     if len(year) > 0 and year not in eia_stats.index:
         eia_stats.loc[year] = eia_stats.mean()
 
-=======
-    eia_stats = vhydro.get_eia_annual_hydro_generation(
-        snakemake.input.eia_hydro_generation).reindex(columns=countries)
->>>>>>> 402f2cd4
     inflow = cutout.runoff(shapes=country_shapes,
                            smooth=True,
                            lower_threshold_quantile=True,
