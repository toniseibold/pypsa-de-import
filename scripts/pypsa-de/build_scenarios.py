# -*- coding: utf-8 -*-
# SPDX-FileCopyrightText: : 2024- The PyPSA-Eur Authors
#
# SPDX-License-Identifier: MIT

# This script reads in data from the IIASA database to create the scenario.yaml file
import logging
import os
from pathlib import Path

import pandas as pd
import ruamel.yaml

from scripts._helpers import configure_logging, mock_snakemake

logger = logging.getLogger(__name__)


def get_transport_growth(df, planning_horizons):
    try:
        aviation = df.loc["Final Energy|Bunkers|Aviation", "PJ/yr"]
    except KeyError:
        aviation = df.loc["Final Energy|Bunkers|Aviation", "TWh/yr"] * 3.6  # TWh to PJ

    aviation_growth_factor = aviation / aviation[2020]

    return aviation_growth_factor[planning_horizons]


def get_primary_steel_share(df, planning_horizons):
    # Get share of primary steel production
    model = snakemake.params.leitmodelle["industry"]
    total_steel = df.loc[model, "Production|Steel"]
    primary_steel = df.loc[model, "Production|Steel|Primary"]

    primary_steel_share = primary_steel / total_steel
    primary_steel_share = primary_steel_share[planning_horizons]

    if (
        model == "FORECAST v1.0"
        and (planning_horizons[0] == 2020)
        and snakemake.params.db_name == "ariadne2_intern"
    ):
        logger.warning(
            "FORECAST v1.0 does not have data for 2020. Using 2021 data for Production|Steel instead."
        )
        primary_steel_share[2020] = primary_steel[2021] / total_steel[2021]

    return primary_steel_share.set_index(pd.Index(["Primary_Steel_Share"]))


def get_DRI_share(df, planning_horizons):
    # Get share of DRI steel production
    model = "FORECAST v1.0"
    total_steel = df.loc[model, "Production|Steel|Primary"]
    # Assuming that only hydrogen DRI steel is sustainable and DRI using natural gas is phased out
    DRI_steel = df.loc[model, "Production|Steel|Primary|Direct Reduction Hydrogen"]

    DRI_steel_share = DRI_steel / total_steel

    if model == "FORECAST v1.0" and planning_horizons[0] == 2020:
        logger.warning(
            "FORECAST v1.0 does not have data for 2020. Using 2021 data for DRI fraction instead."
        )
        DRI_steel_share[2020] = DRI_steel_share[2021] / total_steel[2021]

    DRI_steel_share = DRI_steel_share[planning_horizons]

    return DRI_steel_share.set_index(pd.Index(["DRI_Steel_Share"]))


def get_co2_budget(df, source):
    # relative to the DE emissions in 1990 *including bunkers*; also
    # account for non-CO2 GHG and allow extra room for international
    # bunkers which are excluded from the national targets

    # Baseline emission in DE in 1990 in Mt as understood by the KSG and by PyPSA
    baseline_co2 = 1251
    baseline_pypsa = 1052
    if source == "KSG":
        ## GHG targets according to KSG
        initial_years_co2 = pd.Series(
            index=[2020, 2025, 2030],
            data=[813, 643, 438],
        )

        later_years_co2 = pd.Series(
            index=[2035, 2040, 2045, 2050],
            data=[0.77, 0.88, 1.0, 1.0],
        )

        targets_co2 = pd.concat(
            [initial_years_co2, (1 - later_years_co2) * baseline_co2],
        )
    elif source == "UBA":
        ## For Zielverfehlungsszenarien use UBA Projektionsbericht
        targets_co2 = pd.Series(
            index=[2020, 2025, 2030, 2035, 2040, 2045, 2050],
            data=[813, 655, 455, 309, 210, 169, 157],
        )
    else:
        raise ValueError("Invalid source for CO2 budget.")
    ## Compute nonco2 from Ariadne-Leitmodell (REMIND)

    # co2 = (
    #     df.loc["Emissions|CO2 incl Bunkers","Mt CO2/yr"]
    #     - df.loc["Emissions|CO2|Land-Use Change","Mt CO2-equiv/yr"]
    #     - df.loc["Emissions|CO2|Energy|Demand|Bunkers","Mt CO2/yr"]
    # )
    # ghg = (
    #     df.loc["Emissions|Kyoto Gases","Mt CO2-equiv/yr"]
    #     - df.loc["Emissions|Kyoto Gases|Land-Use Change","Mt CO2-equiv/yr"]
    #     # No Kyoto Gas emissions for Bunkers recorded in Ariadne DB
    # )

    try:
        co2_land_use_change = df.loc["Emissions|CO2|Land-Use Change", "Mt CO2-equiv/yr"]
    except KeyError:  # Key not in Ariadne public database
        co2_land_use_change = df.loc["Emissions|CO2|AFOLU", "Mt CO2/yr"]

    co2 = df.loc["Emissions|CO2", "Mt CO2/yr"] - co2_land_use_change

    try:
        kyoto_land_use_change = df.loc[
            "Emissions|Kyoto Gases|Land-Use Change", "Mt CO2-equiv/yr"
        ]
    except KeyError:  # Key not in Ariadne public database
        # Guesstimate of difference from Ariadne 2 data
        kyoto_land_use_change = co2_land_use_change + 4.5

    ghg = df.loc["Emissions|Kyoto Gases", "Mt CO2-equiv/yr"] - kyoto_land_use_change

    nonco2 = ghg - co2

    ## PyPSA disregards nonco2 GHG emissions, but includes bunkers

    targets_pypsa = targets_co2 - nonco2

    target_fractions_pypsa = targets_pypsa.loc[targets_co2.index] / baseline_pypsa

    return target_fractions_pypsa.round(3)


def write_to_scenario_yaml(input, output, scenarios, df):
    # read in yaml file
    yaml = ruamel.yaml.YAML()
    file_path = Path(input)
    config = yaml.load(file_path)
    for scenario in scenarios:
        reference_scenario = config[scenario]["iiasa_database"]["reference_scenario"]
        # fallback_reference_scenario = config[scenario]["iiasa_database"][
        #     "fallback_reference_scenario"
        # ]

        planning_horizons = [
            2020,
            2025,
            2030,
            2035,
            2040,
            2045,
        ]  # for 2050 we still need data

        aviation_demand_factor = get_transport_growth(
            df.loc[snakemake.params.leitmodelle["transport"], reference_scenario, :],
            planning_horizons,
        )

        # if reference_scenario.startswith(
        #     "KN2045plus"
        # ):  # Still waiting for REMIND uploads
        #     fallback_reference_scenario = reference_scenario

        co2_budget_source = config[scenario]["co2_budget_DE_source"]

        # if fallback_reference_scenario != reference_scenario:
        #     logger.warning(
        #         f"For CO2 budget: Using {fallback_reference_scenario} as fallback reference scenario for {scenario}."
        #     )
        co2_budget_fractions = get_co2_budget(
            df.loc[
                snakemake.params.leitmodelle["general"], reference_scenario
            ],
            co2_budget_source,
        )

<<<<<<< HEAD
=======
        if not config[scenario].get("sector"):
            config[scenario]["sector"] = {}

>>>>>>> b509b4c4
        config[scenario]["sector"]["aviation_demand_factor"] = {}
        for year in planning_horizons:
            config[scenario]["sector"]["aviation_demand_factor"][year] = round(
                aviation_demand_factor.loc[year].item(), 4
            )

        if not snakemake.params.db_name == "ariadne":
            st_primary_fraction = get_primary_steel_share(
                df.loc[:, reference_scenario, :], planning_horizons
            )

            dri_fraction = get_DRI_share(
                df.loc[:, reference_scenario, :], planning_horizons
            )
            if "industry" not in config[scenario]:
                config[scenario]["industry"] = {}
            config[scenario]["industry"]["St_primary_fraction"] = {}
            config[scenario]["industry"]["DRI_fraction"] = {}
            for year in st_primary_fraction.columns:
                config[scenario]["industry"]["St_primary_fraction"][year] = round(
                    st_primary_fraction.loc["Primary_Steel_Share", year].item(), 4
                )
                config[scenario]["industry"]["DRI_fraction"][year] = round(
                    dri_fraction.loc["DRI_Steel_Share", year].item(), 4
                )
        if "solving" not in config[scenario]:
            config[scenario]["solving"] = {}
            config[scenario]["solving"]["constraints"] = {}

        if "co2_budget_national" not in config[scenario]["solving"]["constraints"]:
                config[scenario]["solving"]["constraints"]["co2_budget_national"] = {}

        config[scenario]["solving"]["constraints"]["co2_budget_national"] = {}
        for year, target in co2_budget_fractions.items():
            config[scenario]["solving"]["constraints"]["co2_budget_national"][year] = {}
            config[scenario]["solving"]["constraints"]["co2_budget_national"][year][
                "DE"
            ] = target

    # write back to yaml file
    yaml.dump(config, Path(output))


if __name__ == "__main__":
    if "snakemake" not in globals():
        snakemake = mock_snakemake("build_scenarios")

    configure_logging(snakemake)
    # Set USERNAME and PASSWORD for the Ariadne DB
    ariadne_db = pd.read_csv(
        snakemake.input.ariadne_database,
        index_col=["model", "scenario", "region", "variable", "unit"],
    )
    ariadne_db.columns = ariadne_db.columns.astype(int)

    df = ariadne_db.loc[:, :, "Deutschland"]

    scenarios = snakemake.params.scenarios

    input = snakemake.input.scenario_yaml
    output = snakemake.output.scenario_yaml

    # for scenario in scenarios:
    write_to_scenario_yaml(input, output, scenarios, df)<|MERGE_RESOLUTION|>--- conflicted
+++ resolved
@@ -184,12 +184,9 @@
             co2_budget_source,
         )
 
-<<<<<<< HEAD
-=======
         if not config[scenario].get("sector"):
             config[scenario]["sector"] = {}
 
->>>>>>> b509b4c4
         config[scenario]["sector"]["aviation_demand_factor"] = {}
         for year in planning_horizons:
             config[scenario]["sector"]["aviation_demand_factor"][year] = round(
