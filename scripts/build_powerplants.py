--- conflicted
+++ resolved
@@ -86,12 +86,8 @@
 
 import itertools
 import logging
-<<<<<<< HEAD
-import os
-=======
 
 import numpy as np
->>>>>>> 70f4f1d2
 import pandas as pd
 import powerplantmatching as pm
 import pypsa
